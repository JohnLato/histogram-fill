Name:           histogram-fill
Version:        0.1.0
Cabal-Version:  >= 1.2
License:        BSD3
License-File:   LICENSE
Author:         Alexey Khudyakov
Maintainer:     Alexey Khudyakov <alexey.skladnoy@gmail.com>
Homepage:       
Category:       Data
Build-Type:     Simple
Synopsis:       Tool for creation of histograms.
Description:
  This is library for filling histograms. It's aim to provide
  convenient way to create and fill histograms. This is very much work
  in progress so expect API breakage in future relesases.

Library
  Build-Depends:        base >=3 && <5, array
  Exposed-modules:      Data.Histogram.Fill 
                        Data.Histogram.Bin
                        Data.Histogram.Internal.Accumulator
<<<<<<< HEAD
                        Data.Histogram.Internal.Storage
  GHC-Options:     -Wall -auto-all
=======
                        Data.Histogram.Internal.Storage
>>>>>>> 7113a247
<|MERGE_RESOLUTION|>--- conflicted
+++ resolved
@@ -19,9 +19,4 @@
   Exposed-modules:      Data.Histogram.Fill 
                         Data.Histogram.Bin
                         Data.Histogram.Internal.Accumulator
-<<<<<<< HEAD
-                        Data.Histogram.Internal.Storage
-  GHC-Options:     -Wall -auto-all
-=======
-                        Data.Histogram.Internal.Storage
->>>>>>> 7113a247
+                        Data.Histogram.Internal.Storage